/// Call to update `mega65/libc/bindings.rs` with
/// ~~~
/// cargo build --lib --release
/// rustfmt src/mega65/libc/bindings.rs
/// ~~~
/// Call to update mega65/libc/bindings.rs
#[cfg(feature = "mega65")]
fn _make_mega65_libc_bindings() {
    let _bindings = bindgen::Builder::default()
        .header("src/mega65/libc/conio.h")
        .header("src/mega65/libc/debug.h")
        .header("src/mega65/libc/dirent.h")
        .header("src/mega65/libc/fileio.h")
        .header("src/mega65/libc/hal.h")
        .header("src/mega65/libc/memory.h")
        .header("src/mega65/libc/random.h")
        .header("src/mega65/libc/sdcard.h")
        .header("src/mega65/libc/targets.h")
        .header("src/mega65/libc/tests.h")
        .header("src/mega65/libc/time.h")
        .parse_callbacks(Box::new(bindgen::CargoCallbacks))
        .ctypes_prefix("::core::ffi")
        .use_core()
        .derive_default(true)
        .generate()
        .unwrap()
        .write_to_file("src/mega65/libc/bindings.rs")
        .expect("Couldn't write bindings!");
}

/// update cbm kernal bindings
fn _make_cbm_kernal_bindings() {
    let _bindings = bindgen::Builder::default()
        .header("cbm.h") // from llvm-mos-sdk/mos-targets/commodore/cbm.h
        .parse_callbacks(Box::new(bindgen::CargoCallbacks))
        .ctypes_prefix("::core::ffi")
        .use_core()
        .derive_default(true)
        .generate()
        .unwrap()
        .write_to_file("src/cbm_kernal.rs")
        .expect("Couldn't write bindings!");
}
#[cfg(feature = "docs-rs")]
fn main() {} // Skip the script when the doc is building

#[cfg(not(feature = "docs-rs"))]
fn main() {
    //_make_mega65_libc_bindings();
<<<<<<< HEAD
    #[cfg(feature = "c64")]
=======
    //_make_cbm_kernal_bindings();
>>>>>>> c613bdea
    cc::Build::new()
        .compiler("clang")
        .target("mos-c64")
        .file("src/irq.c")
        .compile("irq");

    #[cfg(feature = "mega65")]
    cc::Build::new()
        .compiler("clang")
        .target("mos-mega65")
        .include("src/mega65/libc")
        .include("/usr/local/mos-platform/common/include")
        .files([
            "src/mega65/libc/conio.c",
            "src/mega65/libc/debug.c",
            "src/mega65/libc/dirent.s",
            "src/mega65/libc/example.c",
            "src/mega65/libc/fat32.c",
            "src/mega65/libc/fileio.s",
            "src/mega65/libc/hal.c",
            "src/mega65/libc/memory.c",
            "src/mega65/libc/mouse.c",
            "src/mega65/libc/random.c",
            "src/mega65/libc/sdcard.c",
            "src/mega65/libc/targets.c",
            "src/mega65/libc/tests.c",
            "src/mega65/libc/time.c",
        ])
        .flag("-mcpu=mos65c02")
        .flag("-w")
        .flag("-Os")
        .compile("mega65libc");
}<|MERGE_RESOLUTION|>--- conflicted
+++ resolved
@@ -47,11 +47,8 @@
 #[cfg(not(feature = "docs-rs"))]
 fn main() {
     //_make_mega65_libc_bindings();
-<<<<<<< HEAD
+    //_make_cbm_kernal_bindings();
     #[cfg(feature = "c64")]
-=======
-    //_make_cbm_kernal_bindings();
->>>>>>> c613bdea
     cc::Build::new()
         .compiler("clang")
         .target("mos-c64")
