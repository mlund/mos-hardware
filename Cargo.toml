[package]
name = "mos-hardware"
version = "0.1.9"
edition = "2021"
authors = ["Mikael Lund <lyssky@icloud.com>"]
homepage = "https://github.com/mlund/mos-hardware"
documentation = "https://docs.rs/mos-hardware"
repository = "https://github.com/mlund/mos-hardware"
license = "MIT OR Apache-2.0"
readme = "README.md"
keywords = ["c64", "mega65", "8-bit", "llvm-mos", "6502"]
categories = ["embedded", "no-std"]
description = "Hardware register tables and support functions for 8-bit retro computers like the Commodore 64, MEGA65 and others."

# See more keys and their definitions at https://doc.rust-lang.org/cargo/reference/manifest.html

[profile.dev]
lto = true
opt-level = 2
debug = 2
codegen-units = 1

[profile.release]
opt-level = "s"
lto = true
debug = 2
panic = "abort"

[lib]
doctest = false

[dependencies]
memoffset = {version = "0.8", features = ["unstable_const"]}
static_assertions = "1.1"
bitflags = "1.3"
volatile-register = "0.2"
const-str = "0.5"
rand_core = "0.6"

[dev-dependencies]
rand = {version = "0.8", default-features = false}
itertools = {version = "0.10", default-features = false}
mos-alloc = "0.2"
ufmt-stdio = "0.3"

[build-dependencies]
<<<<<<< HEAD
cc = { version = "1", optional = true }
bindgen = { version = "0.63.0", optional = true }
=======
cc = "1.0"
bindgen = "0.63"
>>>>>>> c613bdea

[features]
default = ["c64", "cx16", "mega65", "petscii", "vera", "sid", "vic2"]
docs-rs = []
cia = []
c64 = ["cc", "cia", "petscii", "sid", "vic2"]
cx16 = ["cia", "petscii", "vera"]
mega65 = ["cc", "bindgen", "petscii", "sid", "vic2"]
petscii = []
vera = []
sid = []
vic2 = []

[package.metadata.docs.rs]
features = [ "docs-rs" ]<|MERGE_RESOLUTION|>--- conflicted
+++ resolved
@@ -44,13 +44,8 @@
 ufmt-stdio = "0.3"
 
 [build-dependencies]
-<<<<<<< HEAD
-cc = { version = "1", optional = true }
+cc = { version = "1.0", optional = true }
 bindgen = { version = "0.63.0", optional = true }
-=======
-cc = "1.0"
-bindgen = "0.63"
->>>>>>> c613bdea
 
 [features]
 default = ["c64", "cx16", "mega65", "petscii", "vera", "sid", "vic2"]
