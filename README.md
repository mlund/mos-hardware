--- conflicted
+++ resolved
@@ -77,12 +77,8 @@
   - [x] `sid`
   - [x] `vic2`
   - [x] `cia` (partially)
-<<<<<<< HEAD
   - [x] `c64` memory map (particlly)
   - [x] PSID file support for SID music
-=======
-  - [x] `c64` memory map (partially)
->>>>>>> 5295dcf5
 - [Commander X16](https://www.commanderx16.com)
   - [x] `vera`
   - [x] `via` (partially)
